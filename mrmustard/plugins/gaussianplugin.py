--- conflicted
+++ resolved
@@ -1,540 +1,563 @@
-<<<<<<< HEAD
-from __future__ import annotations
-from typing import Any
-=======
->>>>>>> 1d5fd33b
-from mrmustard.backends import BackendInterface
+from mrmustard import Backend
 from mrmustard._typing import *
 from math import pi, sqrt
 from thewalrus.quantum import is_pure_cov
-from abc import ABC
-
-
-class GaussianPlugin:
-    r"""
-    A plugin for all things Gaussian.
-
-    The GaussianPlugin implements:
-      - Gaussian states (pure and mixed)
-      - Gaussian mixture states [upcoming]
-      - Gaussian unitary transformations
-      - Gaussian CPTP channels
-      - Gaussian CP channels [upcoming]
-      - Gaussian entropies [upcoming]
-      - Gaussian entanglement [upcoming]
-    """
-    _backend: BackendInterface
-
-    #  ~~~~~~
-    #  States
-    #  ~~~~~~
-
-    def vacuum_state(self, num_modes: int, hbar: float) -> Tuple[Matrix, Vector]:
-        r"""Returns the real covariance matrix and real means vector of the vacuum state.
-        Args:
-            num_modes (int): number of modes
-            hbar (float): value of hbar
-        Returns:
-            Matrix: vacuum covariance matrix
-            Vector: vacuum means vector
-        """
-        cov = self._backend.eye(num_modes * 2, dtype=self._backend.float64) * hbar / 2
-        means = self._backend.zeros([num_modes * 2], dtype=self._backend.float64)
-        return cov, means
-
-    def coherent_state(self, x: Vector, y: Vector, hbar: float) -> Tuple[Matrix, Vector]:
-        r"""Returns the real covariance matrix and real means vector of a coherent state.
-        The dimension depends on the dimensions of x and y.
-        Args:
-            x (vector): real part of the means vector
-            y (vector): imaginary part of the means vector
-            hbar: value of hbar
-        Returns:
-            Matrix: coherent state covariance matrix
-            Vector: coherent state means vector
-        """
-        x = self._backend.atleast_1d(x)
-        y = self._backend.atleast_1d(y)
-        num_modes = x.shape[-1]
-        cov = self._backend.eye(num_modes * 2, dtype=x.dtype) * hbar / 2
-        means = self._backend.concat([x, y], axis=0) * self._backend.sqrt(2 * hbar, dtype=x.dtype)
-        return cov, means
-
-    def squeezed_vacuum_state(self, r: Vector, phi: Vector, hbar: float) -> Tuple[Matrix, Vector]:
-        r"""Returns the real covariance matrix and real means vector of a squeezed vacuum state.
-        The dimension depends on the dimensions of r and phi.
-        Args:
-            r (vector): squeezing magnitude
-            phi (vector): squeezing angle
-            hbar: value of hbar
-        Returns:
-            Matrix: squeezed state covariance matrix
-            Vector: squeezed state means vector
-        """
-        S = self.squeezing_symplectic(r, phi)
-        cov = self._backend.matmul(S, self._backend.transpose(S)) * hbar / 2
-        means = self._backend.zeros(cov.shape[-1], dtype=cov.dtype)
-        return cov, means
-
-    def thermal_state(self, nbar: Vector, hbar: float) -> Tuple[Matrix, Vector]:
-        r"""Returns the real covariance matrix and real means vector of a thermal state.
-        The dimension depends on the dimensions of nbar.
-        Args:
-            nbar (vector): average number of photons per mode
-            hbar: value of hbar
-        Returns:
-            Matrix: thermal state covariance matrix
-            Vector: thermal state means vector
-        """
-        g = self._backend.astensor((2 * nbar + 1) * hbar / 2)
-        cov = self._backend.diag(self._backend.concat([g, g], axis=-1))
-        means = self._backend.zeros(cov.shape[-1], dtype=cov.dtype)
-        return cov, means
-
-    def displaced_squeezed_state(self, r: Vector, phi: Vector, x: Vector, y: Vector, hbar: float) -> Tuple[Matrix, Vector]:
-        r"""Returns the real covariance matrix and real means vector of a displaced squeezed state.
-        The dimension depends on the dimensions of r, phi, x and y.
-        Args:
-            r   (scalar or vector): squeezing magnitude
-            phi (scalar or vector): squeezing angle
-            x   (scalar or vector): real part of the means
-            y   (scalar or vector): imaginary part of the means
-            hbar: value of hbar
-        Returns:
-            Matrix: displaced squeezed state covariance matrix
-            Vector: displaced squeezed state means vector
-        """
-        S = self.squeezing_symplectic(r, phi)
-        cov = self._backend.matmul(S, self._backend.transpose(S)) * hbar / 2
-        means = self.displacement(x, y, hbar)
-        return cov, means
-
-    # ~~~~~~~~~~~~~~~~~~~~~~~~
-    #  Unitary transformations
-    # ~~~~~~~~~~~~~~~~~~~~~~~~
-
-    def rotation_symplectic(self, angle: Union[Scalar, Vector]) -> Matrix:
-        r"""Symplectic matrix of a rotation gate.
-        The dimension depends on the dimension of the angle.
-        Args:
-            angle (scalar or vector): rotation angles
-        Returns:
-            Tensor: symplectic matrix of a rotation gate
-        """
-        angle = self._backend.atleast_1d(angle)
-        num_modes = angle.shape[-1]
-        x = self._backend.cos(angle)
-        y = self._backend.sin(angle)
-        return (
-            self._backend.diag(self._backend.concat([x, x], axis=0))
-            + self._backend.diag(-y, k=num_modes)
-            + self._backend.diag(y, k=-num_modes)
-        )
-
-    def squeezing_symplectic(self, r: Union[Scalar, Vector], phi: Union[Scalar, Vector]) -> Matrix:
-        r"""Symplectic matrix of a squeezing gate.
-        The dimension depends on the dimension of r and phi.
-        Args:
-            r (scalar or vector): squeezing magnitude
-            phi (scalar or vector): rotation parameter
-        Returns:
-            Tensor: symplectic matrix of a squeezing gate
-        """
-        r = self._backend.atleast_1d(r, "float64")
-        phi = self._backend.atleast_1d(phi, "float64")
-        num_modes = phi.shape[-1]
-        cp = self._backend.cos(phi)
-        sp = self._backend.sin(phi)
-        ch = self._backend.cosh(r)
-        sh = self._backend.sinh(r)
-        cpsh = cp * sh
-        spsh = sp * sh
-        return (
-            self._backend.diag(self._backend.concat([ch - cpsh, ch + cpsh], axis=0))
-            + self._backend.diag(-spsh, k=num_modes)
-            + self._backend.diag(-spsh, k=-num_modes)
-        )
-
-    def displacement(self, x: Union[Scalar, Vector], y: Union[Scalar, Vector], hbar: float) -> Vector:
-        r"""Returns the displacement vector for a displacement by alpha = x + iy.
-        The dimension depends on the dimensions of x and y.
-        Args:
-            x (scalar or vector): real part of displacement
-            y (scalar or vector): imaginary part of displacement
-            hbar: value of hbar
-        Returns:
-            Vector: displacement vector of a displacement gate
-        """
-        x = self._backend.atleast_1d(x, "float64")
-        y = self._backend.atleast_1d(y, "float64")
-        if x.shape[-1] == 1:
-            x = self._backend.tile(x, y.shape)
-        if y.shape[-1] == 1:
-            y = self._backend.tile(y, x.shape)
-        return self._backend.sqrt(2 * hbar, dtype=x.dtype) * self._backend.concat([x, y], axis=0)
-
-    def beam_splitter_symplectic(self, theta: Scalar, phi: Scalar) -> Matrix:
-        r"""Symplectic matrix of a Beam-splitter gate.
-        The dimension is 4x4.
-        Args:
-            theta: transmissivity parameter
-            phi: phase parameter
-        Returns:
-            Matrix: symplectic (orthogonal) matrix of a beam-splitter gate
-        """
-        ct = self._backend.cos(theta)
-        st = self._backend.sin(theta)
-        cp = self._backend.cos(phi)
-        sp = self._backend.sin(phi)
-        zero = self._backend.zeros_like(theta)
-        return self._backend.astensor(
+
+r"""
+A plugin for all things Gaussian.
+
+The GaussianPlugin implements:
+    - Gaussian states (pure and mixed)
+    - Gaussian mixture states [upcoming]
+    - Gaussian unitary transformations
+    - Gaussian CPTP channels
+    - Gaussian CP channels [upcoming]
+    - Gaussian entropies [upcoming]
+    - Gaussian entanglement [upcoming]
+"""
+backend = Backend()
+
+#  ~~~~~~
+#  States
+#  ~~~~~~
+
+
+def vacuum_state(num_modes: int, hbar: float) -> Tuple[Matrix, Vector]:
+    r"""Returns the real covariance matrix and real means vector of the vacuum state.
+    Args:
+        num_modes (int): number of modes
+        hbar (float): value of hbar
+    Returns:
+        Matrix: vacuum covariance matrix
+        Vector: vacuum means vector
+    """
+    cov = backend.eye(num_modes * 2, dtype=backend.float64) * hbar / 2
+    means = backend.zeros([num_modes * 2], dtype=backend.float64)
+    return cov, means
+
+
+def coherent_state(x: Vector, y: Vector, hbar: float) -> Tuple[Matrix, Vector]:
+    r"""Returns the real covariance matrix and real means vector of a coherent state.
+    The dimension depends on the dimensions of x and y.
+    Args:
+        x (vector): real part of the means vector
+        y (vector): imaginary part of the means vector
+        hbar: value of hbar
+    Returns:
+        Matrix: coherent state covariance matrix
+        Vector: coherent state means vector
+    """
+    x = backend.atleast_1d(x)
+    y = backend.atleast_1d(y)
+    num_modes = x.shape[-1]
+    cov = backend.eye(num_modes * 2, dtype=x.dtype) * hbar / 2
+    means = backend.concat([x, y], axis=0) * backend.sqrt(2 * hbar, dtype=x.dtype)
+    return cov, means
+
+
+def squeezed_vacuum_state(r: Vector, phi: Vector, hbar: float) -> Tuple[Matrix, Vector]:
+    r"""Returns the real covariance matrix and real means vector of a squeezed vacuum state.
+    The dimension depends on the dimensions of r and phi.
+    Args:
+        r (vector): squeezing magnitude
+        phi (vector): squeezing angle
+        hbar: value of hbar
+    Returns:
+        Matrix: squeezed state covariance matrix
+        Vector: squeezed state means vector
+    """
+    S = squeezing_symplectic(r, phi)
+    cov = backend.matmul(S, backend.transpose(S)) * hbar / 2
+    means = backend.zeros(cov.shape[-1], dtype=cov.dtype)
+    return cov, means
+
+
+def thermal_state(nbar: Vector, hbar: float) -> Tuple[Matrix, Vector]:
+    r"""Returns the real covariance matrix and real means vector of a thermal state.
+    The dimension depends on the dimensions of nbar.
+    Args:
+        nbar (vector): average number of photons per mode
+        hbar: value of hbar
+    Returns:
+        Matrix: thermal state covariance matrix
+        Vector: thermal state means vector
+    """
+    g = (2 * backend.atleast_1d(nbar) + 1) * hbar / 2
+    cov = backend.diag(backend.concat([g, g], axis=-1))
+    means = backend.zeros(cov.shape[-1], dtype=cov.dtype)
+    return cov, means
+
+
+def displaced_squeezed_state(r: Vector, phi: Vector, x: Vector, y: Vector, hbar: float) -> Tuple[Matrix, Vector]:
+    r"""Returns the real covariance matrix and real means vector of a displaced squeezed state.
+    The dimension depends on the dimensions of r, phi, x and y.
+    Args:
+        r   (scalar or vector): squeezing magnitude
+        phi (scalar or vector): squeezing angle
+        x   (scalar or vector): real part of the means
+        y   (scalar or vector): imaginary part of the means
+        hbar: value of hbar
+    Returns:
+        Matrix: displaced squeezed state covariance matrix
+        Vector: displaced squeezed state means vector
+    """
+    S = squeezing_symplectic(r, phi)
+    cov = backend.matmul(S, backend.transpose(S)) * hbar / 2
+    means = displacement(x, y, hbar)
+    return cov, means
+
+
+def two_mode_squeezed_vacuum_state(r: Vector, phi: Vector, hbar: float) -> Tuple[Matrix, Vector]:
+    r"""Returns the real covariance matrix and real means vector of a two-mode squeezed vacuum state.
+    The dimension depends on the dimensions of r and phi.
+    Args:
+        r (vector): squeezing magnitude
+        phi (vector): squeezing angle
+        hbar: value of hbar
+    Returns:
+        Matrix: two-mode squeezed state covariance matrix
+        Vector: two-mode squeezed state means vector
+    """
+    S = two_mode_squeezing_symplectic(r, phi)
+    cov = backend.matmul(S, backend.transpose(S)) * hbar / 2
+    means = backend.zeros(cov.shape[-1], dtype=cov.dtype)
+    return cov, means
+
+
+# ~~~~~~~~~~~~~~~~~~~~~~~~
+#  Unitary transformations
+# ~~~~~~~~~~~~~~~~~~~~~~~~
+
+
+def rotation_symplectic(angle: Union[Scalar, Vector]) -> Matrix:
+    r"""Symplectic matrix of a rotation gate.
+    The dimension depends on the dimension of the angle.
+    Args:
+        angle (scalar or vector): rotation angles
+    Returns:
+        Tensor: symplectic matrix of a rotation gate
+    """
+    angle = backend.atleast_1d(angle)
+    num_modes = angle.shape[-1]
+    x = backend.cos(angle)
+    y = backend.sin(angle)
+    return backend.diag(backend.concat([x, x], axis=0)) + backend.diag(-y, k=num_modes) + backend.diag(y, k=-num_modes)
+
+
+def squeezing_symplectic(r: Union[Scalar, Vector], phi: Union[Scalar, Vector]) -> Matrix:
+    r"""Symplectic matrix of a squeezing gate.
+    The dimension depends on the dimension of r and phi.
+    Args:
+        r (scalar or vector): squeezing magnitude
+        phi (scalar or vector): rotation parameter
+    Returns:
+        Tensor: symplectic matrix of a squeezing gate
+    """
+    r = backend.atleast_1d(r)
+    phi = backend.atleast_1d(phi)
+    num_modes = phi.shape[-1]
+    cp = backend.cos(phi)
+    sp = backend.sin(phi)
+    ch = backend.cosh(r)
+    sh = backend.sinh(r)
+    cpsh = cp * sh
+    spsh = sp * sh
+    return (
+        backend.diag(backend.concat([ch - cpsh, ch + cpsh], axis=0)) + backend.diag(-spsh, k=num_modes) + backend.diag(-spsh, k=-num_modes)
+    )
+
+
+def displacement(x: Union[Scalar, Vector], y: Union[Scalar, Vector], hbar: float) -> Vector:
+    r"""Returns the displacement vector for a displacement by alpha = x + iy.
+    The dimension depends on the dimensions of x and y.
+    Args:
+        x (scalar or vector): real part of displacement
+        y (scalar or vector): imaginary part of displacement
+        hbar: value of hbar
+    Returns:
+        Vector: displacement vector of a displacement gate
+    """
+    x = backend.atleast_1d(x)
+    y = backend.atleast_1d(y)
+    if x.shape[-1] == 1:
+        x = backend.tile(x, y.shape)
+    if y.shape[-1] == 1:
+        y = backend.tile(y, x.shape)
+    return backend.sqrt(2 * hbar, dtype=x.dtype) * backend.concat([x, y], axis=0)
+
+
+def beam_splitter_symplectic(theta: Scalar, phi: Scalar) -> Matrix:
+    r"""Symplectic matrix of a Beam-splitter gate.
+    The dimension is 4x4.
+    Args:
+        theta: transmissivity parameter
+        phi: phase parameter
+    Returns:
+        Matrix: symplectic (orthogonal) matrix of a beam-splitter gate
+    """
+    ct = backend.cos(theta)
+    st = backend.sin(theta)
+    cp = backend.cos(phi)
+    sp = backend.sin(phi)
+    zero = backend.zeros_like(theta)
+    return backend.astensor(
+        [
+            [ct, -cp * st, zero, -sp * st],
+            [cp * st, ct, -sp * st, zero],
+            [zero, sp * st, ct, -cp * st],
+            [sp * st, zero, cp * st, ct],
+        ]
+    )
+
+
+def mz_symplectic(phi_a: Scalar, phi_b: Scalar, internal: bool = False) -> Matrix:
+    r"""Symplectic matrix of a Mach-Zehnder gate.
+    It supports two conventions:
+    if `internal=True`, both phases act inside the interferometer:
+        `phi_a` on the upper arm, `phi_b` on the lower arm;
+    if `internal = False` (default), both phases act on the upper arm:
+        `phi_a` before the first BS, `phi_b` after the first BS.
+    Args:
+        phi_a (float): first phase
+        phi_b (float): second phase
+        internal (bool): whether phases are in the internal arms (default is False)
+    Returns:
+        Matrix: symplectic (orthogonal) matrix of a Mach-Zehnder interferometer
+    """
+    ca = backend.cos(phi_a)
+    sa = backend.sin(phi_a)
+    cb = backend.cos(phi_b)
+    sb = backend.sin(phi_b)
+    cp = backend.cos(phi_a + phi_b)
+    sp = backend.sin(phi_a + phi_b)
+
+    if internal:
+        return 0.5 * backend.astensor(
             [
-                [ct, -cp * st, zero, -sp * st],
-                [cp * st, ct, -sp * st, zero],
-                [zero, sp * st, ct, -cp * st],
-                [sp * st, zero, cp * st, ct],
+                [ca - cb, -sa - sb, sb - sa, -ca - cb],
+                [-sa - sb, cb - ca, -ca - cb, sa - sb],
+                [sa - sb, ca + cb, ca - cb, -sa - sb],
+                [ca + cb, sb - sa, -sa - sb, cb - ca],
             ]
         )
-
-    def mz_symplectic(self, phi_a: Scalar, phi_b: Scalar, internal: bool = False) -> Matrix:
-        r"""Symplectic matrix of a Mach-Zehnder gate.
-        It supports two conventions:
-        if `internal=True`, both phases act inside the interferometer:
-            `phi_a` on the upper arm, `phi_b` on the lower arm;
-        if `internal = False` (default), both phases act on the upper arm:
-            `phi_a` before the first BS, `phi_b` after the first BS.
-        Args:
-            phi_a (float): first phase
-            phi_b (float): second phase
-            internal (bool): whether phases are in the internal arms (default is False)
-        Returns:
-            Matrix: symplectic (orthogonal) matrix of a Mach-Zehnder interferometer
-        """
-        ca = self._backend.cos(phi_a)
-        sa = self._backend.sin(phi_a)
-        cb = self._backend.cos(phi_b)
-        sb = self._backend.sin(phi_b)
-        cp = self._backend.cos(phi_a + phi_b)
-        sp = self._backend.sin(phi_a + phi_b)
-
-        if internal:
-            return 0.5 * self._backend.astensor(
-                [
-                    [ca - cb, -sa - sb, sb - sa, -ca - cb],
-                    [-sa - sb, cb - ca, -ca - cb, sa - sb],
-                    [sa - sb, ca + cb, ca - cb, -sa - sb],
-                    [ca + cb, sb - sa, -sa - sb, cb - ca],
-                ]
-            )
-        else:
-            return 0.5 * self._backend.astensor(
-                [
-                    [cp - ca, -sb, sa - sp, -1 - cb],
-                    [-sa - sp, 1 - cb, -ca - cp, sb],
-                    [sp - sa, 1 + cb, cp - ca, -sb],
-                    [cp + ca, -sb, -sa - sp, 1 - cb],
-                ]
-            )
-
-    def two_mode_squeezing_symplectic(self, r: Scalar, phi: Scalar) -> Matrix:
-        r"""Symplectic matrix of a two-mode squeezing gate.
-        The dimension is 4x4.
-        Args:
-            r (float): squeezing magnitude
-            phi (float): rotation parameter
-        Returns:
-            Matrix: symplectic matrix of a two-mode squeezing gate
-        """
-        cp = self._backend.cos(phi)
-        sp = self._backend.sin(phi)
-        ch = self._backend.cosh(r)
-        sh = self._backend.sinh(r)
-        zero = self._backend.zeros_like(r)
-        return self._backend.astensor(
+    else:
+        return 0.5 * backend.astensor(
             [
-                [ch, cp * sh, zero, sp * sh],
-                [cp * sh, ch, sp * sh, zero],
-                [zero, sp * sh, ch, -cp * sh],
-                [sp * sh, zero, -cp * sh, ch],
+                [cp - ca, -sb, sa - sp, -1 - cb],
+                [-sa - sp, 1 - cb, -ca - cp, sb],
+                [sp - sa, 1 + cb, cp - ca, -sb],
+                [cp + ca, -sb, -sa - sp, 1 - cb],
             ]
         )
 
-    # ~~~~~~~~~~~~~
-    # CPTP channels
-    # ~~~~~~~~~~~~~
-
-    def CPTP(self, cov: Matrix, means: Vector, X: Matrix, Y: Matrix, d: Vector, modes: Sequence[int]) -> Tuple[Matrix, Vector]:
-        r"""Returns the cov matrix and means vector of a state after undergoing a CPTP channel, computed as `cov = X \cdot cov \cdot X^T + Y`
-        and `d = X \cdot means + d`.
-        If the channel is single-mode, `modes` can contain `M` modes to apply the channel to,
-        otherwise it must contain as many modes as the number of modes in the channel.
-
-        Args:
-            cov (Matrix): covariance matrix
-            means (Vector): means vector
-            X (Matrix): the X matrix of the CPTP channel
-            Y (Matrix): noise matrix of the CPTP channel
-            d (Vector): displacement vector of the CPTP channel
-            modes (Sequence[int]): modes on which the channel operates
-            hbar (float): value of hbar
-        Returns:
-            Tuple[Matrix, Vector]: the covariance matrix and the means vector of the state after the CPTP channel
-        """
-        # if single-mode channel, apply to all modes indicated in `modes`
-        if X is not None and X.shape[-1] == 2:
-            X = self._backend.single_mode_to_multimode_mat(X, len(modes))
-        if Y is not None and Y.shape[-1] == 2:
-            Y = self._backend.single_mode_to_multimode_mat(Y, len(modes))
-        if d is not None and d.shape[-1] == 2:
-            d = self._backend.single_mode_to_multimode_vec(d, len(modes))
-        cov = self._backend.left_matmul_at_modes(X, cov, modes)
-        cov = self._backend.right_matmul_at_modes(cov, self._backend.transpose(X), modes)
-        cov = self._backend.add_at_modes(cov, Y, modes)
-        means = self._backend.matvec_at_modes(X, means, modes)
-        means = self._backend.add_at_modes(means, d, modes)
-        return cov, means
-
-    def loss_X(self, transmissivity: Union[Scalar, Vector]) -> Matrix:
-        r"""Returns the X matrix for the lossy bosonic channel.
-        The full channel is applied to a covariance matrix `\Sigma` as `X\Sigma X^T + Y`.
-        """
-        D = self._backend.sqrt(transmissivity)
-        return self._backend.diag(self._backend.concat([D, D], axis=0))
-
-    def loss_Y(self, transmissivity: Union[Scalar, Vector], hbar: float) -> Matrix:
-        r"""Returns the Y (noise) matrix for the lossy bosonic channel.
-        The full channel is applied to a covariance matrix `\Sigma` as `X\Sigma X^T + Y`.
-        """
-        D = (1.0 - transmissivity) * hbar / 2
-        return self._backend.diag(self._backend.concat([D, D], axis=0))
-
-    def thermal_X(self, nbar: Union[Scalar, Vector]) -> Matrix:
-        r"""Returns the X matrix for the thermal lossy channel.
-        The full channel is applied to a covariance matrix `\sigma` as `X\sigma X^T + Y`.
-        """
-        raise NotImplementedError
-
-    def thermal_Y(self, nbar: Union[Scalar, Vector], hbar: float) -> Matrix:
-        r"""Returns the Y (noise) matrix for the thermal lossy channel.
-        The full channel is applied to a covariance matrix `\sigma` as `X\sigma X^T + Y`.
-        """
-        raise NotImplementedError
-
-    def compose_channels_XYd(self, X1: Matrix, Y1: Matrix, d1: Vector, X2: Matrix, Y2: Matrix, d2: Vector) -> Tuple[Matrix, Matrix, Vector]:
-        r"""Returns the combined X, Y, and d for two CPTP channels.
-        Arguments:
-            X1 (Matrix): the X matrix of the first CPTP channel
-            Y1 (Matrix): the Y matrix of the first CPTP channel
-            d1 (Vector): the displacement vector of the first CPTP channel
-            X2 (Matrix): the X matrix of the second CPTP channel
-            Y2 (Matrix): the Y matrix of the second CPTP channel
-            d2 (Vector): the displacement vector of the second CPTP channel
-        Returns:
-            Tuple[Matrix, Matrix, Vector]: the combined X, Y, and d matrices
-        """
-        if X1 is None:
-            X = X2
-        elif X2 is None:
-            X = X1
-        else:
-            X = self._backend.matmul(X2, X1)
-        if Y1 is None:
-            Y = Y2
-        elif Y2 is None:
-            Y = Y1
-        else:
-            Y = self._backend.matmul(self._backend.matmul(X2, Y1), X2) + Y2
-        if d1 is None:
-            d = d2
-        elif d2 is None:
-            d = d1
-        else:
-            d = self._backend.matmul(X2, d1) + d2
-        return X, Y, d
-
-    # ~~~~~~~~~~~~~~~
-    # non-TP channels
-    # ~~~~~~~~~~~~~~~98
-
-    def general_dyne(
-        self, cov: Matrix, means: Vector, proj_cov: Matrix, proj_means: Vector, modes: Sequence[int], hbar: float
-    ) -> Tuple[Scalar, Matrix, Vector]:
-        r"""
-        Returns the results of a general dyne measurement.
-        Arguments:
-            cov (Matrix): covariance matrix of the state being measured
-            means (Vector): means vector of the state being measured
-            proj_cov (Matrix): covariance matrix of the state being projected onto
-            proj_means (Vector): means vector of the state being projected onto (i.e. the measurement outcome)
-            modes (Sequence[int]): modes being measured
-        Returns:
-            Tuple[Scalar, Matrix, Vector]: the outcome probability *density*, the post-measurement cov and means vector
-        """
-        N = cov.shape[-1] // 2
-        nB = proj_cov.shape[-1] // 2  # B is the system being measured
-        nA = N - nB  # A is the leftover
-        Amodes = [i for i in range(N) if i not in modes]
-        A, B, AB = self.partition_cov(cov, Amodes)
-        a, b = self.partition_means(means, Amodes)
-        inv = self._backend.inv(B + proj_cov)
-        new_cov = A - self._backend.matmul(self._backend.matmul(AB, inv), self._backend.transpose(AB))
-        new_means = a + self._backend.matvec(self._backend.matmul(AB, inv), proj_means - b)
-        prob = self._backend.exp(-self._backend.sum(self._backend.matvec(inv, proj_means - b) * proj_means - b)) / (
-            pi ** nB * (hbar ** -nB) * self._backend.sqrt(self._backend.det(B + proj_cov))
-        )  # TODO: check this (hbar part especially)
-        return prob, new_cov, new_means
-
-    # ~~~~~~~~~
-    # utilities
-    # ~~~~~~~~~
-
-    def is_mixed_cov(self, cov: Matrix) -> bool:
-        r"""
-        Returns True if the covariance matrix is mixed, False otherwise.
-        """
-        return not is_pure_cov(self._backend.asnumpy(cov))
-
-    def trace(self, cov: Matrix, means: Vector, Bmodes: Sequence[int]) -> Tuple[Matrix, Vector]:
-        r"""
-        Returns the covariances and means after discarding the specified modes.
-        Arguments:
-            cov (Matrix): covariance matrix
-            means (Vector): means vector
-            Bmodes (Sequence[int]): modes to discard
-        Returns:
-            Tuple[Matrix, Vector]: the covariance matrix and the means vector after discarding the specified modes
-        """
-        N = len(cov) // 2
-        Aindices = self._backend.astensor([i for i in range(N) if i not in Bmodes])
-        A_cov_block = self._backend.gather(self._backend.gather(cov, Aindices, axis=0), Aindices, axis=1)
-        A_means_vec = self._backend.gather(means, Aindices)
-        return A_cov_block, A_means_vec
-
-    def partition_cov(self, cov: Matrix, Amodes: Sequence[int]) -> Tuple[Matrix, Matrix, Matrix]:
-        r"""
-        Partitions the covariance matrix into the A and B subsystems and the AB coherence block.
-        Arguments:
-            cov (Matrix): the covariance matrix
-            Amodes (Sequence[int]): the modes of system A
-        Returns:
-            Tuple[Matrix, Matrix, Matrix]: the cov of A, the cov of B and the AB block
-        """
-        N = cov.shape[-1] // 2
-        Bindices = self._backend.cast([i for i in range(N) if i not in Amodes] + [i + N for i in range(N) if i not in Amodes], "int32")
-        Aindices = self._backend.cast(Amodes + [i + N for i in Amodes], "int32")
-        A_block = self._backend.gather(self._backend.gather(cov, Aindices, axis=1), Aindices, axis=0)
-        B_block = self._backend.gather(self._backend.gather(cov, Bindices, axis=1), Bindices, axis=0)
-        AB_block = self._backend.gather(self._backend.gather(cov, Bindices, axis=1), Aindices, axis=0)
-        return A_block, B_block, AB_block
-
-    def partition_means(self, means: Vector, Amodes: Sequence[int]) -> Tuple[Vector, Vector]:
-        r"""
-        Partitions the means vector into the A and B subsystems.
-        Arguments:
-            means (Vector): the means vector
-            Amodes (Sequence[int]): the modes of system A
-        Returns:
-            Tuple[Vector, Vector]: the means of A and the means of B
-        """
-        N = len(means) // 2
-        Bindices = self._backend.cast([i for i in range(N) if i not in Amodes] + [i + N for i in range(N) if i not in Amodes], "int32")
-        Aindices = self._backend.cast(Amodes + [i + N for i in Amodes], "int32")
-        return self._backend.gather(means, Aindices), self._backend.gather(means, Bindices)
-
-    def purity(self, cov: Matrix, hbar: float) -> Scalar:
-        r"""
-        Returns the purity of the state with the given covariance matrix.
-        Arguments:
-            cov (Matrix): the covariance matrix
-        Returns:
-            float: the purity
-        """
-        return 1 / self._backend.det((2/hbar) * cov)
-
-    def sympletic_eigenvals(self, cov: Matrix) -> Any:
-        r"""
-        Returns the sympletic eigenspectrum of a covariance matrix. 
-        For a pure state, we expect the sympletic eigenvalues to be 1.
-
-        Arguments:
-            cov (Matrix): the covariance matrix.
-        Returns:
-            List[float]: the sympletic eigenvalues
-        """
-
-        cov = self._backend.cast(cov, "complex128") # cast to complex otherwise matmul will break
-        J = self._backend.J(cov.shape[0]//2) # create a sympletic form 
-        M = 1j*J @ cov # compute iJ*cov
-
-        vals = self._backend.eigvals(M) # compute the eigenspectrum
-        return self._backend.abs(vals[::2]) # return the even eigenvalues
-
-    def von_neumann_entropy(self, cov: Matrix) -> float:
-        r"""
-        Returns the Von Neumann entropy. 
-        For a pure state, we expect the Von Neumann entropy to be 0.
-        
-        Arguments:
-            cov (Matrix): the covariance matrix
-        Returns:
-            List[float]: the sympletic eigenvalues
-
-        Reference: (https://arxiv.org/pdf/1110.3234.pdf), Equations 46-47.
-        """     
-
-        symp_vals = self.sympletic_eigenvals(cov)
-        g = lambda x: self._backend.xlogy((x+1)/2, (x+1)/2)-self._backend.xlogy((x-1)/2, (x-1)/2+1e-9)
+
+def two_mode_squeezing_symplectic(r: Scalar, phi: Scalar) -> Matrix:
+    r"""Symplectic matrix of a two-mode squeezing gate.
+    The dimension is 4x4.
+    Args:
+        r (float): squeezing magnitude
+        phi (float): rotation parameter
+    Returns:
+        Matrix: symplectic matrix of a two-mode squeezing gate
+    """
+    cp = backend.cos(phi)
+    sp = backend.sin(phi)
+    ch = backend.cosh(r)
+    sh = backend.sinh(r)
+    zero = backend.zeros_like(r)
+    return backend.astensor(
+        [
+            [ch, cp * sh, zero, sp * sh],
+            [cp * sh, ch, sp * sh, zero],
+            [zero, sp * sh, ch, -cp * sh],
+            [sp * sh, zero, -cp * sh, ch],
+        ]
+    )
+
+
+# ~~~~~~~~~~~~~
+# CPTP channels
+# ~~~~~~~~~~~~~
+
+
+def CPTP(cov: Matrix, means: Vector, X: Matrix, Y: Matrix, d: Vector, modes: Sequence[int]) -> Tuple[Matrix, Vector]:
+    r"""Returns the cov matrix and means vector of a state after undergoing a CPTP channel, computed as `cov = X \cdot cov \cdot X^T + Y`
+    and `d = X \cdot means + d`.
+    If the channel is single-mode, `modes` can contain `M` modes to apply the channel to,
+    otherwise it must contain as many modes as the number of modes in the channel.
+
+    Args:
+        cov (Matrix): covariance matrix
+        means (Vector): means vector
+        X (Matrix): the X matrix of the CPTP channel
+        Y (Matrix): noise matrix of the CPTP channel
+        d (Vector): displacement vector of the CPTP channel
+        modes (Sequence[int]): modes on which the channel operates
+        hbar (float): value of hbar
+    Returns:
+        Tuple[Matrix, Vector]: the covariance matrix and the means vector of the state after the CPTP channel
+    """
+    # if single-mode channel, apply to all modes indicated in `modes`
+    if X is not None and X.shape[-1] == 2:
+        X = backend.single_mode_to_multimode_mat(X, len(modes))
+    if Y is not None and Y.shape[-1] == 2:
+        Y = backend.single_mode_to_multimode_mat(Y, len(modes))
+    if d is not None and d.shape[-1] == 2:
+        d = backend.single_mode_to_multimode_vec(d, len(modes))
+    cov = backend.left_matmul_at_modes(X, cov, modes)
+    cov = backend.right_matmul_at_modes(cov, backend.transpose(X), modes)
+    cov = backend.add_at_modes(cov, Y, modes)
+    means = backend.matvec_at_modes(X, means, modes)
+    means = backend.add_at_modes(means, d, modes)
+    return cov, means
+
+
+def loss_X(transmissivity: Union[Scalar, Vector]) -> Matrix:
+    r"""Returns the X matrix for the lossy bosonic channel.
+    The full channel is applied to a covariance matrix `\Sigma` as `X\Sigma X^T + Y`.
+    """
+    D = backend.sqrt(transmissivity)
+    return backend.diag(backend.concat([D, D], axis=0))
+
+
+def loss_Y(transmissivity: Union[Scalar, Vector], hbar: float) -> Matrix:
+    r"""Returns the Y (noise) matrix for the lossy bosonic channel.
+    The full channel is applied to a covariance matrix `\Sigma` as `X\Sigma X^T + Y`.
+    """
+    D = (1.0 - transmissivity) * hbar / 2
+    return backend.diag(backend.concat([D, D], axis=0))
+
+
+def thermal_X(nbar: Union[Scalar, Vector]) -> Matrix:
+    r"""Returns the X matrix for the thermal lossy channel.
+    The full channel is applied to a covariance matrix `\sigma` as `X\sigma X^T + Y`.
+    """
+    raise NotImplementedError
+
+
+def thermal_Y(nbar: Union[Scalar, Vector], hbar: float) -> Matrix:
+    r"""Returns the Y (noise) matrix for the thermal lossy channel.
+    The full channel is applied to a covariance matrix `\sigma` as `X\sigma X^T + Y`.
+    """
+    raise NotImplementedError
+
+
+def compose_channels_XYd(X1: Matrix, Y1: Matrix, d1: Vector, X2: Matrix, Y2: Matrix, d2: Vector) -> Tuple[Matrix, Matrix, Vector]:
+    r"""Returns the combined X, Y, and d for two CPTP channels.
+    Arguments:
+        X1 (Matrix): the X matrix of the first CPTP channel
+        Y1 (Matrix): the Y matrix of the first CPTP channel
+        d1 (Vector): the displacement vector of the first CPTP channel
+        X2 (Matrix): the X matrix of the second CPTP channel
+        Y2 (Matrix): the Y matrix of the second CPTP channel
+        d2 (Vector): the displacement vector of the second CPTP channel
+    Returns:
+        Tuple[Matrix, Matrix, Vector]: the combined X, Y, and d matrices
+    """
+    if X1 is None:
+        X = X2
+    elif X2 is None:
+        X = X1
+    else:
+        X = backend.matmul(X2, X1)
+    if Y1 is None:
+        Y = Y2
+    elif Y2 is None:
+        Y = Y1
+    else:
+        Y = backend.matmul(backend.matmul(X2, Y1), X2) + Y2
+    if d1 is None:
+        d = d2
+    elif d2 is None:
+        d = d1
+    else:
+        d = backend.matmul(X2, d1) + d2
+    return X, Y, d
+
+
+# ~~~~~~~~~~~~~~~
+# non-TP channels
+# ~~~~~~~~~~~~~~~98
+
+
+def general_dyne(
+    cov: Matrix, means: Vector, proj_cov: Matrix, proj_means: Vector, modes: Sequence[int], hbar: float
+) -> Tuple[Scalar, Matrix, Vector]:
+    r"""
+    Returns the results of a general dyne measurement.
+    Arguments:
+        cov (Matrix): covariance matrix of the state being measured
+        means (Vector): means vector of the state being measured
+        proj_cov (Matrix): covariance matrix of the state being projected onto
+        proj_means (Vector): means vector of the state being projected onto (i.e. the measurement outcome)
+        modes (Sequence[int]): modes being measured
+    Returns:
+        Tuple[Scalar, Matrix, Vector]: the outcome probability *density*, the post-measurement cov and means vector
+    """
+    N = cov.shape[-1] // 2
+    nB = proj_cov.shape[-1] // 2  # B is the system being measured
+    nA = N - nB  # A is the leftover
+    Amodes = [i for i in range(N) if i not in modes]
+    A, B, AB = partition_cov(cov, Amodes)
+    a, b = partition_means(means, Amodes)
+    proj_cov = backend.cast(proj_cov, B.dtype)
+    proj_means = backend.cast(proj_means, b.dtype)
+    inv = backend.inv(B + proj_cov)
+    new_cov = A - backend.matmul(backend.matmul(AB, inv), backend.transpose(AB))
+    new_means = a + backend.matvec(backend.matmul(AB, inv), proj_means - b)
+    prob = backend.exp(-backend.sum(backend.matvec(inv, proj_means - b) * proj_means - b)) / (
+        pi ** nB * (hbar ** -nB) * backend.sqrt(backend.det(B + proj_cov))
+    )  # TODO: check this (hbar part especially)
+    return prob, new_cov, new_means
+
+
+# ~~~~~~~~~
+# utilities
+# ~~~~~~~~~
+
+
+def is_mixed_cov(cov: Matrix) -> bool:
+    r"""
+    Returns True if the covariance matrix is mixed, False otherwise.
+    """
+    return not is_pure_cov(backend.asnumpy(cov))
+
+
+def trace(cov: Matrix, means: Vector, Bmodes: Sequence[int]) -> Tuple[Matrix, Vector]:
+    r"""
+    Returns the covariances and means after discarding the specified modes.
+    Arguments:
+        cov (Matrix): covariance matrix
+        means (Vector): means vector
+        Bmodes (Sequence[int]): modes to discard
+    Returns:
+        Tuple[Matrix, Vector]: the covariance matrix and the means vector after discarding the specified modes
+    """
+    N = len(cov) // 2
+    Aindices = backend.astensor([i for i in range(N) if i not in Bmodes])
+    A_cov_block = backend.gather(backend.gather(cov, Aindices, axis=0), Aindices, axis=1)
+    A_means_vec = backend.gather(means, Aindices)
+    return A_cov_block, A_means_vec
+
+
+def partition_cov(cov: Matrix, Amodes: Sequence[int]) -> Tuple[Matrix, Matrix, Matrix]:
+    r"""
+    Partitions the covariance matrix into the A and B subsystems and the AB coherence block.
+    Arguments:
+        cov (Matrix): the covariance matrix
+        Amodes (Sequence[int]): the modes of system A
+    Returns:
+        Tuple[Matrix, Matrix, Matrix]: the cov of A, the cov of B and the AB block
+    """
+    N = cov.shape[-1] // 2
+    Bindices = backend.cast([i for i in range(N) if i not in Amodes] + [i + N for i in range(N) if i not in Amodes], "int32")
+    Aindices = backend.cast(Amodes + [i + N for i in Amodes], "int32")
+    A_block = backend.gather(backend.gather(cov, Aindices, axis=1), Aindices, axis=0)
+    B_block = backend.gather(backend.gather(cov, Bindices, axis=1), Bindices, axis=0)
+    AB_block = backend.gather(backend.gather(cov, Bindices, axis=1), Aindices, axis=0)
+    return A_block, B_block, AB_block
+
+
+def partition_means(means: Vector, Amodes: Sequence[int]) -> Tuple[Vector, Vector]:
+    r"""
+    Partitions the means vector into the A and B subsystems.
+    Arguments:
+        means (Vector): the means vector
+        Amodes (Sequence[int]): the modes of system A
+    Returns:
+        Tuple[Vector, Vector]: the means of A and the means of B
+    """
+    N = len(means) // 2
+    Bindices = backend.cast([i for i in range(N) if i not in Amodes] + [i + N for i in range(N) if i not in Amodes], "int32")
+    Aindices = backend.cast(Amodes + [i + N for i in Amodes], "int32")
+    return backend.gather(means, Aindices), backend.gather(means, Bindices)
+
+
+def purity(cov: Matrix, hbar: float) -> Scalar:
+    r"""
+    Returns the purity of the state with the given covariance matrix.
+    Arguments:
+        cov (Matrix): the covariance matrix
+    Returns:
+        float: the purity
+    """
+    return 1 / backend.sqrt(backend.det((2 / hbar) * cov))
+
+def sympletic_eigenvals(self, cov: Matrix) -> Vector:
+    r"""
+    Returns the sympletic eigenspectrum of a covariance matrix. 
+    For a pure state, we expect the sympletic eigenvalues to be 1.
+
+    Arguments:
+        cov (Matrix): the covariance matrix.
+    Returns:
+        List[float]: the sympletic eigenvalues
+    """
+
+    cov = backend.cast(cov, "complex128") # cast to complex otherwise matmul will break
+    J = backend.J(cov.shape[0]//2) # create a sympletic form 
+    M = 1j*J @ cov # compute iJ*cov
+
+    vals = backend.eigvals(M) # compute the eigenspectrum
+    return backend.abs(vals[::2]) # return the even eigenvalues
+
+def von_neumann_entropy(self, cov: Matrix) -> float:
+    r"""
+    Returns the Von Neumann entropy. 
+    For a pure state, we expect the Von Neumann entropy to be 0.
     
-        entropy = self._backend.sum(g(symp_vals))
-        return entropy
+    Arguments:
+        cov (Matrix): the covariance matrix
+    Returns:
+        List[float]: the sympletic eigenvalues
+
+    Reference: (https://arxiv.org/pdf/1110.3234.pdf), Equations 46-47.
+    """     
+
+    symp_vals = self.sympletic_eigenvals(cov)
+    g = lambda x: backend.xlogy((x+1)/2, (x+1)/2)-backend.xlogy((x-1)/2, (x-1)/2+1e-9)
+
+    entropy = backend.sum(g(symp_vals))
+    return entropy
 
     def fidelity(self, mu1: float, cov1: Matrix, mu2: float, cov2: Matrix, hbar=2.0, rtol=1e-05, atol=1e-08) -> float:
-        r"""
-        Returns the fidelity of two gaussian states.         
-        
-        Reference: https://arxiv.org/pdf/2102.05748.pdf, Equations 95-99.
-        """
-
-
-        cov1 = self._backend.cast(cov1/hbar, "complex128") # convert to units where hbar = 1
-        cov2 = self._backend.cast(cov2/hbar, "complex128") # convert to units where hbar = 1
-
-        mu1 = self._backend.cast(mu1, "complex128")
-        mu2 = self._backend.cast(mu2, "complex128")
-
-        deltar = (mu2 - mu1) / self._backend.sqrt(hbar, dtype=mu1.dtype)  # convert to units where hbar = 1
-
-        J = self._backend.J(cov1.shape[0]//2)
-        I = self._backend.eye(cov1.shape[0])
-
-        J = self._backend.cast(J, "complex128")
-        I = self._backend.cast(I, "complex128")
-
-        #print(mu1, mu2, cov1, cov2)
-
-        cov12_inv = self._backend.inv(cov1 + cov2)
-
-        V = self._backend.transpose(J) @ cov12_inv @ ((1/4)*J + cov2 @ J @ cov1)
-        
-        W = -2*(V @ (1j*J))
-        W_inv = self._backend.inv(W)
-
-        matsqrtm = self._backend.sqrtm(I - W_inv @ W_inv) # this also handles the case where the input matrix is close to zero
-
-        f0_top = self._backend.det((matsqrtm + I) @ (W @ (1j*J)))
-        f0_bot = self._backend.det(cov1 + cov2)
-
-        f0 = (f0_top/f0_bot)**(1/4)
-
-        dot = self._backend.sum(self._backend.transpose(deltar)*self._backend.matvec(cov12_inv, deltar)) # computing (mu2-mu1)/sqrt(hbar).T @ cov12_inv @ (mu2-mu1)/sqrt(hbar)
-
-        fidelity = f0*self._backend.exp((-1/4)*dot)
-
-        return fidelity
-
-
-
-
-
-
-
+    r"""
+    Returns the fidelity of two gaussian states.         
+    
+    Reference: https://arxiv.org/pdf/2102.05748.pdf, Equations 95-99.
+    """
+
+
+    cov1 = self._backend.cast(cov1/hbar, "complex128") # convert to units where hbar = 1
+    cov2 = self._backend.cast(cov2/hbar, "complex128") # convert to units where hbar = 1
+
+    mu1 = self._backend.cast(mu1, "complex128")
+    mu2 = self._backend.cast(mu2, "complex128")
+
+    deltar = (mu2 - mu1) / self._backend.sqrt(hbar, dtype=mu1.dtype)  # convert to units where hbar = 1
+
+    J = self._backend.J(cov1.shape[0]//2)
+    I = self._backend.eye(cov1.shape[0])
+
+    J = self._backend.cast(J, "complex128")
+    I = self._backend.cast(I, "complex128")
+
+    cov12_inv = self._backend.inv(cov1 + cov2)
+
+    V = self._backend.transpose(J) @ cov12_inv @ ((1/4)*J + cov2 @ J @ cov1)
+    
+    W = -2*(V @ (1j*J))
+    W_inv = self._backend.inv(W)
+
+    matsqrtm = self._backend.sqrtm(I - W_inv @ W_inv) # this also handles the case where the input matrix is close to zero
+
+    f0_top = self._backend.det((matsqrtm + I) @ (W @ (1j*J)))
+    f0_bot = self._backend.det(cov1 + cov2)
+
+    f0 = (f0_top/f0_bot)**(1/4)
+
+    dot = self._backend.sum(self._backend.transpose(deltar)*self._backend.matvec(cov12_inv, deltar)) # computing (mu2-mu1)/sqrt(hbar).T @ cov12_inv @ (mu2-mu1)/sqrt(hbar)
+
+    fidelity = f0*self._backend.exp((-1/4)*dot)
+
+    return fidelity