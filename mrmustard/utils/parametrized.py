--- conflicted
+++ resolved
@@ -16,13 +16,8 @@
 an abstract base class for all parametrized objects
 """
 
-<<<<<<< HEAD
 from collections import defaultdict, ChainMap
-from mrmustard.utils import training
-from mrmustard.types import *
-=======
 from mrmustard.types import Tensor, Dict, List, Trainable
->>>>>>> 0ce3159b
 from mrmustard.math import Math
 
 math = Math()
@@ -72,21 +67,12 @@
                 "orthogonal": ChainMap(op.trainable_parameters["orthogonal"] for op in self._ops),
                 "euclidean": ChainMap(op.trainable_parameters["euclidean"] for op in self._ops),
             }
-<<<<<<< HEAD
         else:
             return {
                 "symplectic": dict(),
                 "orthogonal": dict(),
                 "euclidean": self._trainable_parameters,
             }
-=======
-
-        return {
-            "symplectic": [],
-            "orthogonal": [],
-            "euclidean": self._trainable_parameters,
-        }  # default
->>>>>>> 0ce3159b
 
     @property
     def constant_parameters(self) -> Dict[str, List[Tensor]]:
