from rich.pretty import install

install()  # NOTE: just for the looks, not stricly required

__version__ = "0.1.0"


def get_env(env_name: str):
    import importlib
<<<<<<< HEAD
    return importlib.import_module("mrmustard.backends." + env_name).Backend


Backend = get_env("tensorflow")  # default backend

=======

    return importlib.import_module("mrmustard.backends." + env_name).Backend


Backend = get_env("tensorflow")  # default backend

>>>>>>> fff3fce5
# TODO
# Backend = get_env("pytorch")
# Backend = get_env("jax")
# Backend = get_env("numpy")
# Backend = get_env("tinygrad?")

from mrmustard.concrete import *<|MERGE_RESOLUTION|>--- conflicted
+++ resolved
@@ -7,20 +7,12 @@
 
 def get_env(env_name: str):
     import importlib
-<<<<<<< HEAD
-    return importlib.import_module("mrmustard.backends." + env_name).Backend
-
-
-Backend = get_env("tensorflow")  # default backend
-
-=======
 
     return importlib.import_module("mrmustard.backends." + env_name).Backend
 
 
 Backend = get_env("tensorflow")  # default backend
 
->>>>>>> fff3fce5
 # TODO
 # Backend = get_env("pytorch")
 # Backend = get_env("jax")
