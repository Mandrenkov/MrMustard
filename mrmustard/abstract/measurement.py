--- conflicted
+++ resolved
@@ -37,15 +37,8 @@
         remaining_modes = [m for m in range(state.num_modes) if m not in self._modes]
 
         if len(remaining_modes) > 0:
-<<<<<<< HEAD
-            remaining_state = State.from_gaussian(
-                cov, means, gaussian.is_mixed_cov(cov), self._hbar
-            )  # TODO: avoid using is_mixed_cov from TW
-            return prob, remaining_state  # TODO: return remaining_state, prob to match FockMeasurement
-=======
             remaining_state = State.from_gaussian(cov, means, gaussian.is_mixed_cov(cov))  # TODO: avoid using is_mixed_cov from TW
             return prob, remaining_state
->>>>>>> a41943c5
         else:
             return prob
 
